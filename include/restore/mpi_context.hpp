#ifndef MPI_CONTEXT_H
#define MPI_CONTEXT_H

#include <algorithm>
#include <cassert>
#include <cstddef>
#include <cstdint>
#include <exception>
#include <memory>
#include <mpi.h>
#include <numeric>
#include <optional>
<<<<<<< HEAD
=======
#include <restore/helpers.hpp>
>>>>>>> f9732fc8
#include <stdint.h>
#include <vector>

#include "restore/helpers.hpp"

#if USE_FTMPI
    #include <mpi-ext.h>
#endif

#ifndef RESTORE_SPARSE_ALL_TO_ALL_TAG
    #define RESTORE_SPARSE_ALL_TO_ALL_TAG 42
#endif

namespace ReStoreMPI {

typedef int current_rank_t;
typedef int original_rank_t;

struct SendMessage {
    static_assert(
        sizeof(std::byte) == sizeof(char),
        "byte and char have different sizes. This means restore will probably not work and show undefined behavior.");
    const std::byte* data;
    int              size;
    current_rank_t   destRank;

    SendMessage(const std::byte* _data, const int _size, const current_rank_t _destRank) noexcept
        : data(_data),
          size(_size),
          destRank(_destRank) {}

    // Performs a deep comparison, i.e. the contents of the message is checked for equality, not where data points to.
    bool operator==(const SendMessage& that) const noexcept {
        assert(this->data);
        assert(that.data);
        assert(this->size >= 0);
        assert(that.size >= 0);

        if (this->size != that.size || this->destRank != that.destRank) {
            return false;
        } else {
            assert(this->size == that.size);
            for (decltype(this->size) idx = 0; idx < this->size; ++idx) {
                if (this->data[idx] != that.data[idx]) {
                    return false;
                }
            }
            return true;
        }
    }

    // Performs a deep comparison, i.e. the contents of the message is checked for inequality, not where data points to.
    bool operator!=(const SendMessage& that) const noexcept {
        return !(*this == that);
    }
};

struct RecvMessage {
    std::vector<std::byte> data;
    current_rank_t         srcRank;

    RecvMessage(const size_t size, const current_rank_t _srcRank) : data(size), srcRank(_srcRank) {}
    RecvMessage(std::vector<std::byte>&& _data, const current_rank_t _srcRank) noexcept
        : data(std::move(_data)),
          srcRank(_srcRank) {}

    // Performs a deep comparison, i.e. the contents of the message is checked for equality, not where data points to.
    bool operator==(const RecvMessage& that) const {
        return this->srcRank == that.srcRank && this->data == that.data;
    }

    // Performs a deep comparison, i.e. the contents of the message is checked for inequality, not where data points to.
    bool operator!=(const RecvMessage& that) const {
        return !(*this == that);
    }
};

// Just for debugging
// std::ostream& operator<<(std::ostream& out, const ReStoreMPI::RecvMessage& v) {
//     out << "RecvMessage(";
//     out << v.data.size();
//     out << ", " << v.srcRank;
//     out << ")";
//     return out;
// }

class FaultException : public std::exception {
    virtual const char* what() const noexcept override {
        return "A rank in the communicator failed";
    }
};

class RevokedException : public std::exception {
    virtual const char* what() const noexcept override {
        return "The communicator used has been revoked. Call updateComm with the new communicator before trying to "
               "communicate again.";
    }
};

class RankManager {
    public:
    explicit RankManager(MPI_Comm comm) {
        MPI_Comm_group(comm, &_originalGroup);
        MPI_Comm_group(comm, &_currentGroup);
        MPI_Comm_group(comm, &_lastDiedRanksRequestedGroup);
    }

    void updateComm(MPI_Comm newComm) {
        MPI_Group_free(&_currentGroup);
        MPI_Comm_group(newComm, &_currentGroup);
    }

    void resetOriginalCommToCurrentComm() {
        MPI_Group_free(&_originalGroup);
        _originalGroup = _currentGroup;
    }

    original_rank_t getOriginalSize() const {
        original_rank_t size;
        MPI_Group_size(_originalGroup, &size);
        return size;
    }

    original_rank_t getMyOriginalRank() const {
        original_rank_t rank;
        MPI_Group_rank(_originalGroup, &rank);
        return rank;
    }

    current_rank_t getCurrentSize() const {
        current_rank_t size;
        MPI_Group_size(_currentGroup, &size);
        return size;
    }

    current_rank_t getMyCurrentRank() const {
        current_rank_t rank;
        MPI_Group_rank(_currentGroup, &rank);
        return rank;
    }

    original_rank_t getOriginalRank(const current_rank_t currentRank) const {
        int originalRank;
        MPI_Group_translate_ranks(_currentGroup, 1, &currentRank, _originalGroup, &originalRank);
        assert(originalRank != MPI_UNDEFINED);
        return originalRank;
    }

    std::optional<current_rank_t> getCurrentRank(const original_rank_t originalRank) const {
        int currentRank;
        MPI_Group_translate_ranks(_originalGroup, 1, &originalRank, _currentGroup, &currentRank);
        return currentRank != MPI_UNDEFINED ? std::optional<current_rank_t>(currentRank) : std::nullopt;
    }

    std::vector<original_rank_t> getOnlyAlive(const std::vector<original_rank_t>& in) const {
        std::vector<original_rank_t> out(in.size());
        MPI_Group_translate_ranks(_originalGroup, asserting_cast<int>(in.size()), in.data(), _currentGroup, out.data());
        for (size_t i = 0; i < in.size(); ++i) {
            out[i] = out[i] == MPI_UNDEFINED ? MPI_UNDEFINED : in[i];
        }
        out.erase(
            std::remove_if(out.begin(), out.end(), [](const original_rank_t& rank) { return rank == MPI_UNDEFINED; }),
            out.end());
        return out;
    }

    std::vector<current_rank_t> getAliveCurrentRanks(const std::vector<original_rank_t>& originalRanks) const {
        std::vector<current_rank_t> currentRanks(originalRanks.size());
        MPI_Group_translate_ranks(
            _originalGroup, asserting_cast<int>(originalRanks.size()), originalRanks.data(), _currentGroup,
            currentRanks.data());
        currentRanks.erase(
            std::remove_if(
                currentRanks.begin(), currentRanks.end(),
                [](const current_rank_t& rank) { return rank == MPI_UNDEFINED; }),
            currentRanks.end());
        return currentRanks;
    }

    std::vector<original_rank_t> getRanksDiedSinceLastCall() {
        MPI_Group difference;
        MPI_Group_difference(_lastDiedRanksRequestedGroup, _currentGroup, &difference);
        int numRanksDied;
        MPI_Group_size(difference, &numRanksDied);
        std::vector<int> groupRankIds(static_cast<size_t>(numRanksDied));
        std::iota(std::begin(groupRankIds), std::end(groupRankIds), 0);
        std::vector<int> originalRankIds(static_cast<size_t>(numRanksDied));
        MPI_Group_translate_ranks(
            difference, numRanksDied, groupRankIds.data(), _originalGroup, originalRankIds.data());
        MPI_Group_free(&_lastDiedRanksRequestedGroup);
        MPI_Group_union(_currentGroup, MPI_GROUP_EMPTY, &_lastDiedRanksRequestedGroup);
        return originalRankIds;
    }

    private:
    MPI_Group _originalGroup;
    MPI_Group _currentGroup;
    MPI_Group _lastDiedRanksRequestedGroup;
};

// ? Why are these functions not part of the MPIContext class?
template <class F>
void successOrThrowMpiCall(const F& mpiCall) {
#if USE_FTMPI
    int rc, ec;
    rc = mpiCall();
    MPI_Error_class(rc, &ec);
    if (ec == MPI_ERR_PROC_FAILED || ec == MPI_ERR_PROC_FAILED_PENDING) {
        throw FaultException();
    }
    if (ec == MPI_ERR_REVOKED) {
        throw RevokedException();
    }
#else
    mpiCall();
#endif
}

void receiveNewMessage(std::vector<RecvMessage>& result, const MPI_Comm comm, const int tag) {
    int        newMessageReceived = false;
    MPI_Status receiveStatus;
    successOrThrowMpiCall([&]() { return MPI_Iprobe(MPI_ANY_SOURCE, tag, comm, &newMessageReceived, &receiveStatus); });
    if (newMessageReceived) {
        assert(receiveStatus.MPI_TAG == tag);
        int size;
        MPI_Get_count(&receiveStatus, MPI_BYTE, &size);
        result.emplace_back(size, receiveStatus.MPI_SOURCE);
        successOrThrowMpiCall([&]() {
            return MPI_Recv(
                result.back().data.data(), size, MPI_BYTE, receiveStatus.MPI_SOURCE, receiveStatus.MPI_TAG, comm,
                &receiveStatus);
        });
    }
}

std::vector<RecvMessage> SparseAllToAll(const std::vector<SendMessage>& messages, const MPI_Comm& comm, const int tag) {
    // Send all messages
    std::vector<MPI_Request> requests(messages.size());
    for (size_t i = 0; i < messages.size(); ++i) {
        const auto&  message    = messages[i];
        MPI_Request* requestPtr = &requests[i];
        successOrThrowMpiCall([&]() {
            return MPI_Issend(message.data, message.size, MPI_BYTE, message.destRank, tag, comm, requestPtr);
        });
    }

    // Receive messages until all messages sent have been received
    int                      allSendsFinished = false;
    std::vector<RecvMessage> result;
    while (!allSendsFinished) {
        receiveNewMessage(result, comm, tag);
        // This might be improved by using the status and removing all finished requests
        successOrThrowMpiCall([&]() {
            return MPI_Testall(
                asserting_cast<int>(requests.size()), requests.data(), &allSendsFinished, MPI_STATUSES_IGNORE);
        });
    }

    // Enter a barrier. Once all PEs are here, we know that all messages have been received
    MPI_Request barrierRequest;
    successOrThrowMpiCall([&]() { return MPI_Ibarrier(comm, &barrierRequest); });

    // Continue receiving messages until the barrier completes
    // (and thus all messages from all PEs have been received)
    int barrierFinished = false;
    while (!barrierFinished) {
        receiveNewMessage(result, comm, tag);
        MPI_Status barrierStatus;
        successOrThrowMpiCall([&]() { return MPI_Test(&barrierRequest, &barrierFinished, &barrierStatus); });
    }
    return result;
}


class MPIContext {
    public:
    explicit MPIContext(MPI_Comm comm) : _comm(comm), _rankManager(comm) {}

    void updateComm(MPI_Comm newComm) {
        _comm = newComm;
        _rankManager.updateComm(newComm);
    }

    MPI_Comm getComm() const {
        return _comm;
    }

    void resetOriginalCommToCurrentComm() {
        _rankManager.resetOriginalCommToCurrentComm();
    }

    original_rank_t getOriginalSize() const {
        return _rankManager.getOriginalSize();
    }

    original_rank_t getMyOriginalRank() const {
        return _rankManager.getMyOriginalRank();
    }

    current_rank_t getCurrentSize() const {
        return _rankManager.getCurrentSize();
    }

    current_rank_t getMyCurrentRank() const {
        return _rankManager.getMyCurrentRank();
    }

    original_rank_t getOriginalRank(const current_rank_t rank) const {
        return _rankManager.getOriginalRank(rank);
    }

    original_rank_t numFailuresSinceReset() const {
        return getOriginalSize() - getCurrentSize();
    }

    std::vector<original_rank_t> getRanksDiedSinceLastCall() {
        return _rankManager.getRanksDiedSinceLastCall();
    }

    std::optional<current_rank_t> getCurrentRank(const original_rank_t rank) const {
        return _rankManager.getCurrentRank(rank);
    }

    bool isAlive(const original_rank_t rank) const {
        return getCurrentRank(rank).has_value();
    }

    std::vector<original_rank_t> getOnlyAlive(const std::vector<original_rank_t>& in) const {
        return _rankManager.getOnlyAlive(in);
    }

    std::vector<current_rank_t> getAliveCurrentRanks(const std::vector<original_rank_t>& originalRanks) const {
        return _rankManager.getAliveCurrentRanks(originalRanks);
    }

    std::vector<RecvMessage>
    SparseAllToAll(const std::vector<SendMessage>& messages, const int tag = RESTORE_SPARSE_ALL_TO_ALL_TAG) const {
        return ReStoreMPI::SparseAllToAll(messages, _comm, tag);
    }

    // TODO compile time enable exceptions instead of assertions
    template <class data_t>
    void broadcast(data_t* data, size_t numDataElements = 1, int root = 0) {
        static_assert(std::is_pod_v<data_t>, "broadcast only works for POD data");
        _possiblySimulateFailure();
        int _numDataElements = asserting_cast<int>(numDataElements);
        return successOrThrowMpiCall(
            [&]() { return MPI_Bcast(data, _numDataElements, get_mpi_type<data_t>(), root, _comm); });
    }

    template <class data_t>
    std::vector<data_t> broadcast(std::vector<data_t>& data, int root = 0) {
        static_assert(std::is_pod_v<data_t>, "broadcast only works for POD data");
        return broadcast(data.data(), data.size(), root, _comm);
    }

    template <class data_t>
    void allreduce(data_t* data, MPI_Op operation, size_t numDataElements = 1) {
        static_assert(std::is_pod_v<data_t>, "allreduce only works for POD data");
        int _numDataElements = asserting_cast<int>(numDataElements);
        _possiblySimulateFailure();
        successOrThrowMpiCall([&]() {
            return MPI_Allreduce(MPI_IN_PLACE, data, _numDataElements, get_mpi_type<data_t>(), operation, _comm);
        });
    }

    template <class data_t>
    void allreduce(std::vector<data_t>& data, MPI_Op operation) {
        static_assert(std::is_pod_v<data_t>, "allreduce only works for POD data");
        allreduce(data.data(), operation, data.size());
    }

    template <class data_t>
    data_t allreduce(data_t value, MPI_Op operation) {
        static_assert(std::is_pod_v<data_t>, "allreduce only works for POD data");
        allreduce(&value, operation, 1);
        return value;
    }

    template <class data_t>
    std::vector<data_t> allgather(const data_t& value) {
        std::vector<data_t> recvbuffer(asserting_cast<size_t>(getCurrentSize()));
        _possiblySimulateFailure();
        successOrThrowMpiCall([&]() {
            return MPI_Allgather(
                &value, 1, get_mpi_type<data_t>(), recvbuffer.data(), 1, get_mpi_type<data_t>(), _comm);
        });
        return recvbuffer;
    }

    template <class data_t>
    std::vector<data_t> gatherv(std::vector<data_t>& data, int root = 0) {
        static_assert(std::is_pod_v<data_t>, "gatherv only works for POD data");
        _possiblySimulateFailure();

        // First, gather the number of data elements per rank
        int myNumDataElements = throwing_cast<int>(data.size());

        std::vector<int> numDataElementsPerRank;
        if (_rankManager.getMyCurrentRank() == root) {
            numDataElementsPerRank.resize(asserting_cast<size_t>(_rankManager.getCurrentSize()));
        }

        successOrThrowMpiCall([&]() {
            return MPI_Gather(
                &myNumDataElements,                          // send buffer
                1,                                           // send count
                get_mpi_type<decltype(myNumDataElements)>(), // send type
                numDataElementsPerRank.data(),               // receive buffer
                1,                                           // receive count
                get_mpi_type<decltype(myNumDataElements)>(), // receive type
                root,                                        // root
                _comm                                        // communicator
            );
        });

        // Next, compute the displacements for the gatherv operation
        std::vector<int> displacements(asserting_cast<size_t>(_rankManager.getCurrentSize()) + 1, 0);
        assert(_rankManager.getMyCurrentRank() != root || numDataElementsPerRank.size() + 1 == displacements.size());

        std::partial_sum(numDataElementsPerRank.begin(), numDataElementsPerRank.end(), displacements.begin() + 1);
        assert(displacements[0] == 0);

        auto numDataElementsGlobal = displacements[displacements.size() - 1];
        assert(_rankManager.getMyCurrentRank() != root || numDataElementsGlobal > myNumDataElements);
        assert(_rankManager.getMyCurrentRank() == root || numDataElementsGlobal == 0);
        assert(_rankManager.getMyCurrentRank() != root || numDataElementsGlobal > 0);

        // Finally, gatherv the data
        std::vector<data_t> receiveBuffer(asserting_cast<size_t>(numDataElementsGlobal), 0);
        assert(receiveBuffer.size() == asserting_cast<size_t>(numDataElementsGlobal));

        successOrThrowMpiCall([&]() {
            return MPI_Gatherv(
                data.data(),                            // send buffer
                asserting_cast<int>(myNumDataElements), // send count
                get_mpi_type<data_t>(),                 // send type
                receiveBuffer.data(),                   // receive buffer
                numDataElementsPerRank.data(),          // receive count
                displacements.data(),                   // displacements into the receive buffer
                get_mpi_type<data_t>(),                 // receive type
                0, _comm                                // root rank and communicator
            );
        });

        return receiveBuffer;
    }

    //// ! Untested
    // template <class data_t>
    // std::vector<data_t> inclusive_scan(data_t value, MPI_Op operation) {
    //    static_assert(std::is_pod_v<data_t>, "inclusive_scan only works for POD data");
    //    std::vector<data_t> result(getCurrentSize(), 0);
    //    return successOrThrowMpiCall(
    //        [&]() { return MPI_Scan(&value, result, 1, get_mpi_type<data_t>(), operation, _comm); });
    //    return result;
    //}

    template <class data_t>
    data_t exclusive_scan(data_t value, MPI_Op operation) {
        static_assert(std::is_pod_v<data_t>, "inclusive_scan only works for POD data");
        _possiblySimulateFailure();

        successOrThrowMpiCall(
            [&]() { return MPI_Exscan(MPI_IN_PLACE, &value, 1, get_mpi_type<data_t>(), operation, _comm); });

        // MPI leaves the values on rank 0 undefined. I prefere returing a valid value.
        if (getMyCurrentRank() == 0) {
            return mpi_op_identity<data_t>(operation);
        } else {
            return value;
        }
    }

    // Performs a fault-tolerant global MPI barrier. If SIMULATE_FAILURES is defined, this will degrade into a
    // MPI_Barrier.
    void ft_barrier() {
        successOrThrowMpiCall([&]() {
#ifndef SIMULATE_FAILURES
            int flag = 42;
            return MPIX_Comm_agree(_comm, &flag);
#endif
            return MPI_Barrier(_comm);
        });
    }

    // Revokes the current the current communictor. If SIMULATE_FAILURES is defined, this will degrade into a NOP.
    void revokeComm() {
#ifndef SIMULATE_FAILURES
        MPIX_Comm_revoke(_comm);
#endif
    }

    // This will fix the communicator (i.e. create a new communicator with all the dead ranks from the old communicator
    // removed). If SIMULATE_FAILURES is defined, this degreades into a NOP.
    void fixComm() {
#ifndef SIMULATE_FAILURES
        // Build a new communicator without the failed ranks
        MPI_Comm newComm = MPI_COMM_NULL;
        int      rc      = -1;
        if ((rc = MPIX_Comm_shrink(_comm, &newComm)) != MPI_SUCCESS) {
            throw std::runtime_error("A rank failure was detected, but building the new communicator failed.");
        }
        assert(_comm != MPI_COMM_NULL);

        // As for the ULFM documentation, freeing the communicator is recommended but will probably
        // not succeed. This is why we do not check for an error here.
        MPI_Comm_free(&_comm);
        updateComm(newComm);
#endif
    }

#ifdef SIMULATE_FAILURES
    void simulateFailure(MPI_Comm newComm) {
        updateComm(newComm);
        _failOnNextCall = true;
    }
#endif

    private:
    void _possiblySimulateFailure() {
#ifdef SIMULATE_FAILURES
        if (_failOnNextCall) {
            _failOnNextCall = false;
            throw FaultException();
        }
#endif
    }

    MPI_Comm    _comm;
    RankManager _rankManager;
#ifdef SIMULATE_FAILURES
    bool _failOnNextCall = false;
#endif
}; // namespace ReStoreMPI

} // namespace ReStoreMPI
#endif // MPI_CONTEXT_H<|MERGE_RESOLUTION|>--- conflicted
+++ resolved
@@ -2,6 +2,7 @@
 #define MPI_CONTEXT_H
 
 #include <algorithm>
+#include <stdint.h>
 #include <cassert>
 #include <cstddef>
 #include <cstdint>
@@ -10,10 +11,6 @@
 #include <mpi.h>
 #include <numeric>
 #include <optional>
-<<<<<<< HEAD
-=======
-#include <restore/helpers.hpp>
->>>>>>> f9732fc8
 #include <stdint.h>
 #include <vector>
 
@@ -214,7 +211,6 @@
     MPI_Group _lastDiedRanksRequestedGroup;
 };
 
-// ? Why are these functions not part of the MPIContext class?
 template <class F>
 void successOrThrowMpiCall(const F& mpiCall) {
 #if USE_FTMPI
@@ -286,7 +282,6 @@
     }
     return result;
 }
-
 
 class MPIContext {
     public:
@@ -551,4 +546,5 @@
 }; // namespace ReStoreMPI
 
 } // namespace ReStoreMPI
+
 #endif // MPI_CONTEXT_H
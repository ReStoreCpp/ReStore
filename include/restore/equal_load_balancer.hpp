--- conflicted
+++ resolved
@@ -10,6 +10,7 @@
 
 #include "common.hpp"
 #include "mpi_context.hpp"
+#include "restore/block_retrieval.hpp"
 #include "restore/helpers.hpp"
 
 namespace ReStore {
@@ -61,19 +62,11 @@
         block_id_t numBlocksPerRank       = numBlocks / _ranks.size();
         int        numRanksWithMoreBlocks = asserting_cast<int>(numBlocks % _ranks.size());
 
-<<<<<<< HEAD
-        std::vector<std::pair<std::pair<block_id_t, size_t>, ReStoreMPI::current_rank_t>> requests;
-        ReStoreMPI::original_rank_t                                                                rankCounter = 0;
-        size_t blockRangeIndexIndex                                                                            = 0;
-        size_t numBlocksUsedFromCurrentRange                                                                   = 0;
-=======
-        using block_range_external_t = std::pair<block_id_t, size_t>;
-        using request_t              = std::pair<block_range_external_t, ReStoreMPI::current_rank_t>;
+        using request_t = std::pair<block_range_external_t, ReStoreMPI::current_rank_t>;
         std::vector<request_t>      requests;
         ReStoreMPI::original_rank_t rankCounter                   = 0;
         size_t                      blockRangeIndexIndex          = 0;
         size_t                      numBlocksUsedFromCurrentRange = 0;
->>>>>>> f9732fc8
         for (const auto rank: _ranks) {
             const block_id_t lowerBound = numBlocksPerRank * asserting_cast<block_id_t>(rankCounter)
                                           + asserting_cast<block_id_t>(std::min(rankCounter, numRanksWithMoreBlocks));
@@ -93,12 +86,7 @@
                 auto startBlock = blockRange.first.first + numBlocksUsedFromCurrentRange;
                 requests.emplace_back(std::make_pair(
                     std::make_pair(
-<<<<<<< HEAD
-                        asserting_cast<block_id_t>(blockRange.first.first + numBlocksUsedFromCurrentRange),
-                        asserting_cast<size_t>(numBlocksTakenFromRange)),
-=======
                         asserting_cast<block_id_t>(startBlock), asserting_cast<size_t>(numBlocksTakenFromRange)),
->>>>>>> f9732fc8
                     rank));
 
                 numBlocksRemainingForRank -= numBlocksTakenFromRange;

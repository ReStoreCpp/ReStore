--- conflicted
+++ resolved
@@ -69,11 +69,8 @@
 class SerializedBlockStorage {
     public:
     SerializedBlockStorage(
-<<<<<<< HEAD
-        OffsetMode offsetMode, BlockDistribution<MPIContext>& blockDistribution, size_t constOffset = 0)
-=======
-        std::shared_ptr<const BlockDistribution<>> blockDistribution, OffsetMode offsetMode, size_t constOffset = 0)
->>>>>>> e8f446b9
+        std::shared_ptr<const BlockDistribution<MPIContext>> blockDistribution, OffsetMode offsetMode,
+        size_t constOffset = 0)
         : _offsetMode(offsetMode),
           _constOffset(constOffset),
           _blockDistribution(blockDistribution) {
@@ -123,25 +120,25 @@
             "HandleBlockFunction must be invocable as (const uint8_t*, size_t)");
         block_id_t currentBlockId = blockRange.first;
         while (currentBlockId < blockRange.first + blockRange.second) {
-            const BlockRange blockRangeInternal = _blockDistribution.rangeOfBlock(currentBlockId);
+            const BlockRange blockRangeInternal = _blockDistribution->rangeOfBlock(currentBlockId);
             assert(blockRangeInternal.contains(currentBlockId));
-            assert(currentBlockId >= blockRangeInternal.start);
+            assert(currentBlockId >= blockRangeInternal.start());
             const size_t blockRangeIndex = indexOf(blockRangeInternal);
             assert(blockRangeIndex < _ranges.size());
             assert(blockRangeIndex < _data.size());
             assert(_offsetMode == OffsetMode::constant || blockRangeIndex < _offsets.size());
             assert(
                 _offsetMode == OffsetMode::constant
-                || _offsets[blockRangeIndex].size() == blockRangeInternal.length + 1);
+                || _offsets[blockRangeIndex].size() == blockRangeInternal.length() + 1);
             assert(
                 _offsetMode == OffsetMode::lookUpTable
-                || _data[blockRangeIndex].size() == blockRangeInternal.length * _constOffset);
-            const size_t beginIndexInBlockRange = currentBlockId - blockRangeInternal.start;
-            assert(beginIndexInBlockRange < blockRangeInternal.length);
+                || _data[blockRangeIndex].size() == blockRangeInternal.length() * _constOffset);
+            const size_t beginIndexInBlockRange = currentBlockId - blockRangeInternal.start();
+            assert(beginIndexInBlockRange < blockRangeInternal.length());
             const size_t lenghtRemaining = blockRange.second - (currentBlockId - blockRange.first);
             const size_t endIndexInBlockRange =
-                std::min(beginIndexInBlockRange + lenghtRemaining, blockRangeInternal.length);
-            assert(endIndexInBlockRange <= blockRangeInternal.length);
+                std::min(beginIndexInBlockRange + lenghtRemaining, blockRangeInternal.length());
+            assert(endIndexInBlockRange <= blockRangeInternal.length());
             for (size_t currentIndexInBlockRange = beginIndexInBlockRange;
                  currentIndexInBlockRange < endIndexInBlockRange; ++currentIndexInBlockRange) {
                 const size_t begin = _offsetMode == OffsetMode::constant
@@ -161,36 +158,21 @@
     private:
     using BlockRange = typename BlockDistribution<MPIContext>::BlockRange;
 
-<<<<<<< HEAD
-    // TODO: If checking for offset mode takes too long: Make it a template parameter?
-    const OffsetMode                     _offsetMode;
-    const size_t                         _constOffset;  // only in ConstOffset mode
-    std::map<size_t, size_t>             _rangeIndices; // Maps a rangeId to its indices in following vectors
-    std::vector<BlockRange>              _ranges;       // For all outer vectors, the indices correspond
-    std::vector<std::vector<size_t>>     _offsets;      // A sentinel points to last elem + 1; only in LUT mode
-    std::vector<std::vector<uint8_t>>    _data;
-    const BlockDistribution<MPIContext>& _blockDistribution;
-=======
     const OffsetMode                  _offsetMode;
     const size_t                      _constOffset;  // only in ConstOffset mode
     std::map<size_t, size_t>          _rangeIndices; // Maps a rangeId to its indices in following vectors
     std::vector<BlockRange>           _ranges;       // For all outer vectors, the indices correspond
     std::vector<std::vector<size_t>>  _offsets;      // A sentinel points to last elem + 1; only in LUT mode
     std::vector<std::vector<uint8_t>> _data;
-    const std::shared_ptr<const BlockDistribution<>> _blockDistribution;
->>>>>>> e8f446b9
+    const std::shared_ptr<const BlockDistribution<MPIContext>> _blockDistribution;
 
     // Return the index this range has in the outer vectors
     size_t indexOf(BlockRange blockRange) {
         // If we want to get rid of this map, we could sort the _ranges vector and use a binary_search instead
-<<<<<<< HEAD
-        if (_rangeIndices.find(blockRange.id) == _rangeIndices.end()) {
+        if (_rangeIndices.find(blockRange.id()) == _rangeIndices.end()) {
             throw std::invalid_argument("BlockRange not stored");
         }
-        size_t index = _rangeIndices[blockRange.id];
-=======
         size_t index = _rangeIndices[blockRange.id()];
->>>>>>> e8f446b9
         assert(index < _data.size());
         assert(_ranges.size() == _data.size());
         return index;

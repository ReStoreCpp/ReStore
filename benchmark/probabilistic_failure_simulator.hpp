--- conflicted
+++ resolved
@@ -25,13 +25,10 @@
             return;
         int pos = 0;
         while (pos < numRanks) {
-<<<<<<< HEAD
-=======
             // Each rank follows a Bernoulli distribution where success indicated that this rank failed. Insted of
             // drawing from a Bernoulli distribution for each rank individually, we can use a geometric distribution
             // which gives us the number of unsuccessful attempts before a successful one. This requires fewer
             // computations.
->>>>>>> 94cb3db0
             pos += dist(gen);
             if (pos < numRanks) {
                 outVec.insert(pos);

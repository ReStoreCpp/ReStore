cmake_minimum_required(VERSION 3.16)

if("${CMAKE_SOURCE_DIR}" STREQUAL "${CMAKE_CURRENT_SOURCE_DIR}")
    set(IS_SUBPROJECT OFF)
else()
    set(IS_SUBPROJECT ON)
endif()

# Use ccache if available
find_program(CCACHE_PROGRAM ccache)
if(CCACHE_PROGRAM)
    message(STATUS "Found ccache; using it to speed up compilation.")
    set_property(GLOBAL PROPERTY RULE_LAUNCH_COMPILE "${CCACHE_PROGRAM}")
endif()

# Project settings
project(ReStore VERSION 0.1.0 LANGUAGES CXX)

set(CMAKE_CXX_STANDARD 17)

find_package(MPI REQUIRED)
if(MPI_CXX_FOUND)
  include_directories(BEFORE SYSTEM ${MPI_CXX_INCLUDE_PATH})
  link_libraries(${MPI_LIBRARIES})
endif()

# Make additinal cmake modules finadble
list(APPEND CMAKE_MODULE_PATH "${CMAKE_CURRENT_LIST_DIR}/cmake")
list(APPEND CMAKE_MODULE_PATH "${CMAKE_CURRENT_LIST_DIR}/extern/sanitizers-cmake/cmake")

# Require out-of-source builds
include(require_out_of_source_builds)
require_out_of_source_builds()

include(CMakeDependentOption)
#include(CMakePackageConfigHelpers)
include(CTest)
include(GNUInstallDirs)

# Load (memory, adress, ...) sanitizer support
find_package(Sanitizers)

# Enable sorting targets (of external libraries) into folders
set_property(GLOBAL PROPERTY USE_FOLDERS ON)

# Are we building in DEBUG mode?
if(CMAKE_BUILD_TYPE MATCHES Debug)
  message("!!!!! Building in DEBUG mode !!!!!")
  add_definitions(-D_GLIBCXX_DEBUG)
  add_definitions(-D_GLIBCXX_DEBUG_PEDANTIC)
endif(CMAKE_BUILD_TYPE MATCHES Debug)

option(${PROJECT_NAME}_INSTALL "Add ${PROJECT_NAME} to the install list" ON)

# Options to disable building the tests, examples, benchmarks, ...
option(${PROJECT_NAME}_BUILD_TESTS "Build unit tests" ON)
option(${PROJECT_NAME}_BUILD_BENCHMARKS "Build benchmarks" ON)
option(${PROJECT_NAME}_BUILD_EXAMPLES "Build examples" OFF)

# Other build options
option("SIMULATE_FAILURES" "Simulate node failues (for example when running unit test)." OFF)
option("USE_FTMPI" "Use a fault-tolerant MPI implementation" ON)
option("WARNINGS_ARE_ERRORS" "Treat warnings as errors." OFF)

# Output config
if(NOT SIMULATE_FAILURES AND NOT USE_FTMPI)
    message(FATAL_ERROR "You have to either use a fault-tolerant MPI implementation or simulated failures (or both).")
endif()

message(STATUS "Using simulated failures: ${SIMULATE_FAILURES}")
message(STATUS "Using a fault-tolerant MPI implementation: ${USE_FTMPI}")

# Populate some of the options to the source code
add_compile_definitions(SIMULATE_FAILURES=$<BOOL:${SIMULATE_FAILURES}>)
add_compile_definitions(USE_FTMPI=$<BOOL:${USE_FTMPI}>)

# Extra options when building tests
cmake_dependent_option("${PROJECT_NAME}_SYSTEM_GTEST" "Use googletest version installed on the system" OFF "${PROJECT_NAME}_BUILD_TESTS" OFF)

# Library specific settings
set("NEEDS_GOOGLETEST" ${PROJECT_NAME}_BUILD_TESTS OR ${PROJECT_NAME}_BUILD_BENCHMARKS)
set("NEEDS_CPPITERTOOLS" ${PROJECT_NAME}_BUILD_TESTS OR ${PROJECT_NAME}_BUILD_BENCHMARKS)
set("NEEDS_CXXOPTS" ${PROJECT_NAME}_BUILD_BENCHMARKS)
set("NEEDS_GOOGLEBENCHMARK" ${PROJECT_NAME}_BUILD_BENCHMARKS)
set("NEEDS_BACKWARDCPP" ${PROJECT_NAME}_BUILD_TESTS OR ${PROJECT_NAME}_BUILD_BENCHMARKS)

if(NEEDS_GOOGLETEST)
    message(STATUS "Using googletest library.")
    set("${PROJECT_NAME}_GTEST_DIR" "${CMAKE_CURRENT_LIST_DIR}/extern/googletest" CACHE PATH "Path to the googletest source directory")
endif()

if(NEEDS_GOOGLEBENCHMARK)
    message(STATUS "Using googlebenchmark library.")
    set("${PROJECT_NAME}_GBENCHMARK_DIR" "${CMAKE_CURRENT_LIST_DIR}/extern/googlebenchmark" CACHE PATH "Path to the googlebenchmark source directory")
endif()

if(NEEDS_CPPITERTOOLS)
    message(STATUS "Using cppitertools library.")
    set("${PROJECT_NAME}_CPPITERTOOLS_DIR" "${CMAKE_CURRENT_LIST_DIR}/extern/cppitertools" CACHE PATH "Path to the cppitertools source directory")
endif()

if(NEEDS_CXXOPTS)
    message(STATUS "Using cxxopts library.")
    set("${PROJECT_NAME}_CXXOPTS_DIR" "${CMAKE_CURRENT_LIST_DIR}/extern/cxxopts" CACHE PATH "Path to the cxxopts source directory")
endif()

if(NEEDS_BACKWARDCPP)
    message(STATUS "Using backwardcpp library.")
    set("${PROJECT_NAME}_BACKWARDCPP_DIR" "${CMAKE_CURRENT_LIST_DIR}/extern/backward-cpp" CACHE PATH "Path to the backward-cpp source directory")
    option(${PROJECT_NAME}_BACKWARD_ENABLED "Enable pretty printing of stack traces when a test case fails." ON)
else()
    option(${PROJECT_NAME}_BACKWARD_ENABLED "Enable pretty printing of stack traces when a test case fails." OFF)
endif()

# Organize targets into folders
set_property(GLOBAL PROPERTY USE_FOLDERS ON)

# The target to be linked against by other targets. This library is an
# interface target and as such does not generate any artefacts. It rather sets
# include directories and required compiler flags.
add_library("${PROJECT_NAME}" INTERFACE)
target_sources("${PROJECT_NAME}" INTERFACE ${CMAKE_CURRENT_SOURCE_DIR}/include)
target_include_directories(
    "${PROJECT_NAME}" INTERFACE
    $<BUILD_INTERFACE:${CMAKE_CURRENT_SOURCE_DIR}/include>
    $<INSTALL_INTERFACE:${CMAKE_INSTALL_INCLUDEDIR}>
)

### Compiler and linker settings ###
# This interface reflects the requirements to the compiler for building targets
# linking against.
add_library("${PROJECT_NAME}_compile_requirements" INTERFACE)
# We just want c++17 or above
target_compile_features(
    "${PROJECT_NAME}_compile_requirements" INTERFACE
    cxx_std_17
)
target_link_libraries("${PROJECT_NAME}" INTERFACE "${PROJECT_NAME}_compile_requirements")

# The namespace alias can be used as link target if this project is a
# subproject.
add_library("${PROJECT_NAME}::${PROJECT_NAME}" ALIAS "${PROJECT_NAME}")

# Not added as link target to avoid propagation of warning
# flags. Only to be used by internal targets that compile the library.
add_library("${PROJECT_NAME}_warnings" INTERFACE)

# TODO: Use CheckCXXCompilerFlag for this?
list(
    APPEND WARNING_FLAGS
    "-Wall"
    "-Wextra"
    "-Wconversion"
    "-Wnon-virtual-dtor"
    "-Woverloaded-virtual"
    "-Wshadow"
    "-Wsign-conversion"
    "-Wundef"
    "-Wunreachable-code"
    "-Wunused"
)

if("${CMAKE_CXX_COMPILER_ID}" STREQUAL "Clang")
    list(
        APPEND WARNING_FLAGS
        "-Wcast-align"
        "-Wnull-dereference"
        "-Wpedantic"
    )
endif()

if("${CMAKE_CXX_COMPILER_ID}" STREQUAL "GNU")
    list(
        APPEND WARNING_FLAGS
        "-Wcast-align"
        "-Wnull-dereference"
        "-Wpedantic"
        "-Wnoexcept"
        "-Wsuggest-attribute=const"
        "-Wsuggest-attribute=noreturn"
        "-Wsuggest-override"
    )
endif()

if(WARNINGS_ARE_ERRORS)
  list(
    APPEND WARNING_FLAGS
    "-Werror"
    )
endif()

target_compile_options(
    "${PROJECT_NAME}_warnings" INTERFACE
    $<BUILD_INTERFACE:${WARNING_FLAGS}>
)

### Libraries ###
# Load and include cppitertools       
if(NEEDS_CPPITERTOOLS)
    if(NOT EXISTS "${${PROJECT_NAME}_CPPITERTOOLS_DIR}/CMakeLists.txt")
        message(FATAL_ERROR "Could not find cppitertools in ${${PROJECT_NAME}_CPPITERTOOLS_DIR}")
    endif()
    message(STATUS "Configuring cppitertools...")
    set("ENV{cppitertools_INSTALL_CMAKE_DIR}" "share") # default value; supress the warning message
    add_subdirectory("${${PROJECT_NAME}_CPPITERTOOLS_DIR}")
    message(STATUS "cppitertools configured.")
endif()

# Load and include cxxopts       
if(NEEDS_CXXOPTS)
    if(NOT EXISTS "${${PROJECT_NAME}_CXXOPTS_DIR}/CMakeLists.txt")
        message(FATAL_ERROR "Could not find cxxopts in ${${PROJECT_NAME}_CXXOPTS_DIR}")
    endif()
    message(STATUS "Configuring cxxopts...")
    set("ENV{cxxopts_INSTALL_CMAKE_DIR}" "share") # default value; supress the warning message
    add_subdirectory("${${PROJECT_NAME}_CXXOPTS_DIR}")
    message(STATUS "cxxopts configured.")
endif()

# Load and include googletest
if(NEEDS_GOOGLETEST)
    if(${PROJECT_NAME}_SYSTEM_GTEST)
        find_package(GTest REQUIRED)
    else()
        if(NOT EXISTS "${${PROJECT_NAME}_GTEST_DIR}/CMakeLists.txt")
            message(FATAL_ERROR "Could not find googletest in ${${PROJECT_NAME}_GTEST_DIR}")
        endif()
        
        message(STATUS "Configuring googletest...")
        add_subdirectory("${${PROJECT_NAME}_GTEST_DIR}" EXCLUDE_FROM_ALL)
        list(APPEND CMAKE_MODULE_PATH "${${PROJECT_NAME}_GTEST_DIR}/contrib")
        message(STATUS "googletest configured.")
    endif()

    include(GoogleTest)
    set_target_properties(gtest gmock PROPERTIES FOLDER googletest)
endif()

# Load and include googlebenchmark
if(NEEDS_GOOGLEBENCHMARK)
    message(STATUS "Configuring googlebenchmark...")
    set(BENCHMARK_ENABLE_TESTING OFF CACHE BOOL "Suppressing benchmark's tests" FORCE)
    add_subdirectory("${${PROJECT_NAME}_GBENCHMARK_DIR}" EXCLUDE_FROM_ALL)
    set_target_properties(benchmark PROPERTIES FOLDER googlebenchmark)
    message(STATUS "googlebenchmark configured.")
endif()

# Load and include backward-cpp
if (NEEDS_BACKWARDCPP)
    message(STATUS "Configuring backward-cpp...")
    set(Backward_DIR "${PROJECT_SOURCE_DIR}/extern/backward-cpp")
    find_package(Backward)
    message(STATUS "backward-cpp configured.")
endif()

### Subdirectories ###
# Build the unit tests
if(${PROJECT_NAME}_BUILD_TESTS)
    message(STATUS "Building unit tests: YES")
    set(TEST_RUNNER_PARAMS "" CACHE STRING "Options added to the test runner")
    enable_testing()
    add_subdirectory("${CMAKE_CURRENT_LIST_DIR}/tests")
else()
    message(STATUS "Building unit tests: NO")
endif()

# Build the benchmarks
if(${PROJECT_NAME}_BUILD_BENCHMARKS)
    message(STATUS "Building benchmarks: YES")
    add_subdirectory("${CMAKE_CURRENT_LIST_DIR}/benchmark")
else()
    message(STATUS "Building benchmarks: NO")
endif()

# Build the examples
if(${PROJECT_NAME}_BUILD_EXAMPLES)
    message(STATUS "Building examples: YES")
    add_subdirectory("${CMAKE_CURRENT_LIST_DIR}/examples")
else()
<<<<<<< HEAD
    message("Building examples: NO")
endif()
=======
    message(STATUS "Building examples: NO")
endif()

#if(${PROJECT_NAME}_INSTALL)
#    include(InstallRequiredSystemLibraries)
#    set(CPACK_RESOURCE_FILE_LICENSE "${CMAKE_CURRENT_SOURCE_DIR}/License.txt")
#    set(CPACK_RESOURCE_FILE_README ${CMAKE_CURRENT_LIST_DIR}/README.md)
#    include(CPack)
#    set(INSTALL_MODULEDIR "${CMAKE_INSTALL_LIBDIR}/cmake")
#    set(INSTALL_CMAKEDIR "${INSTALL_MODULEDIR}/${PROJECT_NAME}")
#    configure_package_config_file(
#        "${CMAKE_CURRENT_LIST_DIR}/cmake/${PROJECT_NAME}Config.cmake.in"
#        "${CMAKE_CURRENT_BINARY_DIR}/cmake/${PROJECT_NAME}Config.cmake"
#        INSTALL_DESTINATION "${INSTALL_CMAKEDIR}"
#        PATH_VARS INSTALL_MODULEDIR
#    )
#    write_basic_package_version_file(
#        "${CMAKE_CURRENT_BINARY_DIR}/${PROJECT_NAME}ConfigVersion.cmake"
#        VERSION ${PROJECT_VERSION}
#        COMPATIBILITY
#        SameMajorVersion
#        ARCH_INDEPENDENT
#    )
#    # On install, copy the header files to the appropriate location.
#    install(
#        DIRECTORY "${CMAKE_CURRENT_SOURCE_DIR}/include/${PROJECT_NAME}/"
#        DESTINATION "${CMAKE_INSTALL_INCLUDEDIR}/${PROJECT_NAME}"
#        FILES_MATCHING PATTERN "*.hpp"
#    )
#    # Also copy the artefacts generated at build time into the include directory.
#    install(
#        FILES "${CMAKE_CURRENT_BINARY_DIR}/version.hpp"
#        DESTINATION "${CMAKE_INSTALL_INCLUDEDIR}/${PROJECT_NAME}"
#    )
#    install(TARGETS "${PROJECT_NAME}" "${PROJECT_NAME}_compile_requirements" EXPORT "${PROJECT_NAME}Export")
#    install(
#        FILES
#        "${CMAKE_CURRENT_BINARY_DIR}/cmake/${PROJECT_NAME}Config.cmake"
#        "${CMAKE_CURRENT_BINARY_DIR}/${PROJECT_NAME}ConfigVersion.cmake"
#        DESTINATION
#        "${INSTALL_CMAKEDIR}"
#    )
#    install(
#        EXPORT "${PROJECT_NAME}Export"
#        DESTINATION "${INSTALL_MODULEDIR}"
#        NAMESPACE "${PROJECT_NAME}::"
#        FILE "${PROJECT_NAME}Targets.cmake"
#    )
#    if(${PROJECT_NAME}_INSTALL_DOCS)
#        install(
#            DIRECTORY docs/
#            DESTINATION "${CMAKE_INSTALL_DOCDIR}"
#        )
#    endif()
#endif()
>>>>>>> f9732fc8
<|MERGE_RESOLUTION|>--- conflicted
+++ resolved
@@ -24,7 +24,7 @@
   link_libraries(${MPI_LIBRARIES})
 endif()
 
-# Make additinal cmake modules finadble
+# Make additinal cmake modules findable
 list(APPEND CMAKE_MODULE_PATH "${CMAKE_CURRENT_LIST_DIR}/cmake")
 list(APPEND CMAKE_MODULE_PATH "${CMAKE_CURRENT_LIST_DIR}/extern/sanitizers-cmake/cmake")
 
@@ -277,63 +277,5 @@
     message(STATUS "Building examples: YES")
     add_subdirectory("${CMAKE_CURRENT_LIST_DIR}/examples")
 else()
-<<<<<<< HEAD
-    message("Building examples: NO")
-endif()
-=======
     message(STATUS "Building examples: NO")
-endif()
-
-#if(${PROJECT_NAME}_INSTALL)
-#    include(InstallRequiredSystemLibraries)
-#    set(CPACK_RESOURCE_FILE_LICENSE "${CMAKE_CURRENT_SOURCE_DIR}/License.txt")
-#    set(CPACK_RESOURCE_FILE_README ${CMAKE_CURRENT_LIST_DIR}/README.md)
-#    include(CPack)
-#    set(INSTALL_MODULEDIR "${CMAKE_INSTALL_LIBDIR}/cmake")
-#    set(INSTALL_CMAKEDIR "${INSTALL_MODULEDIR}/${PROJECT_NAME}")
-#    configure_package_config_file(
-#        "${CMAKE_CURRENT_LIST_DIR}/cmake/${PROJECT_NAME}Config.cmake.in"
-#        "${CMAKE_CURRENT_BINARY_DIR}/cmake/${PROJECT_NAME}Config.cmake"
-#        INSTALL_DESTINATION "${INSTALL_CMAKEDIR}"
-#        PATH_VARS INSTALL_MODULEDIR
-#    )
-#    write_basic_package_version_file(
-#        "${CMAKE_CURRENT_BINARY_DIR}/${PROJECT_NAME}ConfigVersion.cmake"
-#        VERSION ${PROJECT_VERSION}
-#        COMPATIBILITY
-#        SameMajorVersion
-#        ARCH_INDEPENDENT
-#    )
-#    # On install, copy the header files to the appropriate location.
-#    install(
-#        DIRECTORY "${CMAKE_CURRENT_SOURCE_DIR}/include/${PROJECT_NAME}/"
-#        DESTINATION "${CMAKE_INSTALL_INCLUDEDIR}/${PROJECT_NAME}"
-#        FILES_MATCHING PATTERN "*.hpp"
-#    )
-#    # Also copy the artefacts generated at build time into the include directory.
-#    install(
-#        FILES "${CMAKE_CURRENT_BINARY_DIR}/version.hpp"
-#        DESTINATION "${CMAKE_INSTALL_INCLUDEDIR}/${PROJECT_NAME}"
-#    )
-#    install(TARGETS "${PROJECT_NAME}" "${PROJECT_NAME}_compile_requirements" EXPORT "${PROJECT_NAME}Export")
-#    install(
-#        FILES
-#        "${CMAKE_CURRENT_BINARY_DIR}/cmake/${PROJECT_NAME}Config.cmake"
-#        "${CMAKE_CURRENT_BINARY_DIR}/${PROJECT_NAME}ConfigVersion.cmake"
-#        DESTINATION
-#        "${INSTALL_CMAKEDIR}"
-#    )
-#    install(
-#        EXPORT "${PROJECT_NAME}Export"
-#        DESTINATION "${INSTALL_MODULEDIR}"
-#        NAMESPACE "${PROJECT_NAME}::"
-#        FILE "${PROJECT_NAME}Targets.cmake"
-#    )
-#    if(${PROJECT_NAME}_INSTALL_DOCS)
-#        install(
-#            DIRECTORY docs/
-#            DESTINATION "${CMAKE_INSTALL_DOCDIR}"
-#        )
-#    endif()
-#endif()
->>>>>>> f9732fc8
+endif()
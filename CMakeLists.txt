cmake_minimum_required(VERSION 3.16)

if("${CMAKE_SOURCE_DIR}" STREQUAL "${CMAKE_CURRENT_SOURCE_DIR}")
    set(IS_SUBPROJECT OFF)
else()
    set(IS_SUBPROJECT ON)
endif()

# Project settings
project(ReStore VERSION 0.1.0 LANGUAGES CXX)

set(CMAKE_CXX_STANDARD 17)

find_package(MPI REQUIRED)
if(MPI_CXX_FOUND)
  include_directories(BEFORE SYSTEM ${MPI_CXX_INCLUDE_PATH})
  link_libraries(${MPI_LIBRARIES})
endif()

# Look in the /cmake dir for CMake modules
list(APPEND CMAKE_MODULE_PATH "${CMAKE_CURRENT_LIST_DIR}/cmake")

# Require out-of-source builds
include(require_out_of_source_builds)
require_out_of_source_builds()

include(CMakeDependentOption)
#include(CMakePackageConfigHelpers)
include(CTest)
include(GNUInstallDirs)

# Enable sorting targets (of external libraries) into folders
set_property(GLOBAL PROPERTY USE_FOLDERS ON)

# Are we building in DEBUG mode?
if(CMAKE_BUILD_TYPE MATCHES Debug)
  message("!!!!! Building in DEBUG mode !!!!!")
  add_definitions(-D_GLIBCXX_DEBUG)
  add_definitions(-D_GLIBCXX_DEBUG_PEDANTIC)
endif(CMAKE_BUILD_TYPE MATCHES Debug)

option(${PROJECT_NAME}_INSTALL "Add ${PROJECT_NAME} to the install list" ON)

# Options to disable building the tests, examples, benchmarks, ...
<<<<<<< HEAD
option("${PROJECT_NAME}_BUILD_TESTS" ON)
option("${PROJECT_NAME}_BUILD_BENCHMARKS" "Build bencharkm" ON)
option("${PROJECT_NAME}_BUILD_EXAMPLES" "Build examples" OFF)
=======
option(${PROJECT_NAME}_BUILD_TESTS "Build unit tests" ON)
option(${PROJECT_NAME}_BUILD_BENCHMARKS "Build benchmarks" ON)
option(${PROJECT_NAME}_BUILD_EXAMPLES "Build examples" OFF)
>>>>>>> cde903bb

# Other build options
option("SIMULATE_FAILURES" "Simulate node failues (for example when running unit test)." OFF)
option("USE_FTMPI" "Use a fault-tolerant MPI implementation" ON)
option("WARNINGS_ARE_ERRORS" "Treat warnings as errors." OFF)

<<<<<<< HEAD
=======
# Output config
if(NOT SIMULATE_FAILURES AND NOT USE_FTMPI)
    message(FATAL_ERROR "You have to either use a fault-tolerant MPI implementation or simulated failures (or both).")
endif()

message(" ## Using simulated failures: ${SIMULATE_FAILURES}")
message(" ## Using a fault-tolerant MPI implementation: ${USE_FTMPI}")

>>>>>>> cde903bb
# Extra options when building tests
cmake_dependent_option("${PROJECT_NAME}_SYSTEM_GTEST" "Use googletest version installed on the system" OFF "${PROJECT_NAME}_BUILD_TESTS" OFF)

# Library specific settings
set("NEEDS_GOOGLETEST" ${PROJECT_NAME}_BUILD_TESTS OR ${PROJECT_NAME}_BUILD_BENCHMARKS)
set("NEEDS_CPPITERTOOLS" ${PROJECT_NAME}_BUILD_TESTS OR ${PROJECT_NAME}_BUILD_BENCHMARKS)
set("NEEDS_CXXOPTS" ${PROJECT_NAME}_BUILD_BENCHMARKS)
set("NEEDS_GOOGLEBENCHMARK" ${PROJECT_NAME}_BUILD_BENCHMARKS)
set("NEEDS_BACKWARDCPP" OFF)
<<<<<<< HEAD

if(NEEDS_GOOGLETEST)
    message("Using googletest")
    set("${PROJECT_NAME}_GTEST_DIR" "${CMAKE_CURRENT_LIST_DIR}/extern/googletest" CACHE PATH "Path to the googletest source directory")
endif()

if(NEEDS_GOOGLEBENCHMARK)
    message("Using googlebenchmark")
    set("${PROJECT_NAME}_GBENCHMARK_DIR" "${CMAKE_CURRENT_LIST_DIR}/extern/googlebenchmark" CACHE PATH "Path to the googlebenchmark source directory")
endif()

if(NEEDS_CPPITERTOOLS)
    message("Using cppitertools")
    set("${PROJECT_NAME}_CPPITERTOOLS_DIR" "${CMAKE_CURRENT_LIST_DIR}/extern/cppitertools" CACHE PATH "Path to the cppitertools source directory")
endif()

if(NEEDS_CXXOPTS)
    message("Using cxxopts")
    set("${PROJECT_NAME}_CXXOPTS_DIR" "${CMAKE_CURRENT_LIST_DIR}/extern/cxxopts" CACHE PATH "Path to the cxxopts source directory")
endif()

=======

if(NEEDS_GOOGLETEST)
    message("Using googletest")
    set("${PROJECT_NAME}_GTEST_DIR" "${CMAKE_CURRENT_LIST_DIR}/extern/googletest" CACHE PATH "Path to the googletest source directory")
endif()

if(NEEDS_GOOGLEBENCHMARK)
    message("Using googlebenchmark")
    set("${PROJECT_NAME}_GBENCHMARK_DIR" "${CMAKE_CURRENT_LIST_DIR}/extern/googlebenchmark" CACHE PATH "Path to the googlebenchmark source directory")
endif()

if(NEEDS_CPPITERTOOLS)
    message("Using cppitertools")
    set("${PROJECT_NAME}_CPPITERTOOLS_DIR" "${CMAKE_CURRENT_LIST_DIR}/extern/cppitertools" CACHE PATH "Path to the cppitertools source directory")
endif()

if(NEEDS_CXXOPTS)
    message("Using cxxopts")
    set("${PROJECT_NAME}_CXXOPTS_DIR" "${CMAKE_CURRENT_LIST_DIR}/extern/cxxopts" CACHE PATH "Path to the cxxopts source directory")
endif()

>>>>>>> cde903bb
if(NEEDS_BACKWARDCPP)
    message("Using backwardcpp")
    set("${PROJECT_NAME}_BACKWARDCPP_DIR" "${CMAKE_CURRENT_LIST_DIR}/extern/backward-cpp" CACHE PATH "Path to the backward-cpp source directory")
endif()

# Organize targets into folders
set_property(GLOBAL PROPERTY USE_FOLDERS ON)

#configure_file(
#    "version.hpp.in"
#    "version.hpp"
#)
#configure_file(
#    "system_config.hpp.in"
#    "system_config.hpp"
#)

# The target to be linked against by other targets. This library is an
# interface target and as such does not generate any artefacts. It rather sets
# include directories and required compiler flags.
add_library("${PROJECT_NAME}" INTERFACE)
target_include_directories(
    "${PROJECT_NAME}" INTERFACE
    $<BUILD_INTERFACE:${CMAKE_CURRENT_SOURCE_DIR}/include>
    $<INSTALL_INTERFACE:${CMAKE_INSTALL_INCLUDEDIR}>
)

# Include sources generated at build time. When installing the headers/library,
# these sources will be copied to appropriate locations such that no additional
# directories have to be included.
#target_include_directories(
#    "${PROJECT_NAME}" INTERFACE
#    $<BUILD_INTERFACE:${PROJECT_CURRENT_BINARY_DIR}>
#)

### Compiler and linker settings ###
# This interface reflects the requirements to the compiler for building targets
# linking against.
add_library("${PROJECT_NAME}_compile_requirements" INTERFACE)
# We just want c++17 or above
target_compile_features(
    "${PROJECT_NAME}_compile_requirements" INTERFACE
    cxx_std_17
)
target_link_libraries("${PROJECT_NAME}" INTERFACE "${PROJECT_NAME}_compile_requirements")

# The namespace alias can be used as link target if this project is a
# subproject.
add_library("${PROJECT_NAME}::${PROJECT_NAME}" ALIAS "${PROJECT_NAME}")

# Not added as link target to avoid propagation of warning
# flags.    Only to be used by internal targets that compile the library.
add_library("${PROJECT_NAME}_warnings" INTERFACE)

list(
    APPEND WARNING_FLAGS
    "-Wall"
    "-Wextra"
    "-Wcast-align"
    "-Wconversion"
    "-Wnon-virtual-dtor"
    "-Wnull-dereference"
    "-Woverloaded-virtual"
    "-Wpedantic"
    "-Wshadow"
    "-Wsign-conversion"
    "-Wundef"
    "-Wunreachable-code"
    "-Wunused"
)
if("${CMAKE_CXX_COMPILER_ID}" STREQUAL "GNU")
    list(
        APPEND WARNING_FLAGS
        "-Wnoexcept"
        "-Wsuggest-attribute=const"
        "-Wsuggest-attribute=noreturn"
        "-Wsuggest-override"
    )
endif()

if(WARNINGS_ARE_ERRORS)
  list(
    APPEND WARNING_FLAGS
    "-Werror"
    )
endif()

target_compile_options(
    "${PROJECT_NAME}_warnings" INTERFACE
    $<BUILD_INTERFACE:${WARNING_FLAGS}>
)

### Libraries ###
# Load and include cppitertools       
if(NEEDS_CPPITERTOOLS)
    if(NOT EXISTS "${${PROJECT_NAME}_CPPITERTOOLS_DIR}/CMakeLists.txt")
        message(FATAL_ERROR "Could not find cppitertools in ${${PROJECT_NAME}_CPPITERTOOLS_DIR}")
    endif()
    set("ENV{cppitertools_INSTALL_CMAKE_DIR}" "share") # default value; supress the warning message
    add_subdirectory("${${PROJECT_NAME}_CPPITERTOOLS_DIR}")
endif()

# Load and include cxxopts       
if(NEEDS_CXXOPTS)
    if(NOT EXISTS "${${PROJECT_NAME}_CXXOPTS_DIR}/CMakeLists.txt")
        message(FATAL_ERROR "Could not find cxxopts in ${${PROJECT_NAME}_CXXOPTS_DIR}")
    endif()
    set("ENV{cxxopts_INSTALL_CMAKE_DIR}" "share") # default value; supress the warning message
    add_subdirectory("${${PROJECT_NAME}_CXXOPTS_DIR}")
endif()

# Load and include googletest
if(NEEDS_GOOGLETEST)
    if(${PROJECT_NAME}_SYSTEM_GTEST)
        find_package(GTest REQUIRED)
    else()
        if(NOT EXISTS "${${PROJECT_NAME}_GTEST_DIR}/CMakeLists.txt")
            message(FATAL_ERROR "Could not find googletest in ${${PROJECT_NAME}_GTEST_DIR}")
        endif()
        
        add_subdirectory("${${PROJECT_NAME}_GTEST_DIR}" EXCLUDE_FROM_ALL)
        list(APPEND CMAKE_MODULE_PATH "${${PROJECT_NAME}_GTEST_DIR}/contrib")
    endif()

    include(GoogleTest)
<<<<<<< HEAD
=======
    set_target_properties(gtest gmock PROPERTIES FOLDER googletest)
>>>>>>> cde903bb
endif()

# Load and include googlebenchmark
if(NEEDS_GOOGLEBENCHMARK)
    set(BENCHMARK_ENABLE_TESTING OFF CACHE BOOL "Suppressing benchmark's tests" FORCE)
    add_subdirectory("${${PROJECT_NAME}_GBENCHMARK_DIR}" EXCLUDE_FROM_ALL)
<<<<<<< HEAD
=======
    set_target_properties(benchmark PROPERTIES FOLDER googlebenchmark)
>>>>>>> cde903bb
endif()


### Subdirectories ###
# Build the unit tests
if(${PROJECT_NAME}_BUILD_TESTS)
    message("Building unit tests: YES")
    set(TEST_RUNNER_PARAMS "" CACHE STRING "Options added to the test runner")
    enable_testing()
    add_subdirectory("${CMAKE_CURRENT_LIST_DIR}/tests")
else()
    message("Building unit tests: NO")
endif()

# Build the benchmarks
if(${PROJECT_NAME}_BUILD_BENCHMARKS)
    message("Building benchmarks: YES")
    add_subdirectory("${CMAKE_CURRENT_LIST_DIR}/benchmark")
else()
    message("Building benchmarks: NO")
endif()

# Build the examples
if(${PROJECT_NAME}_BUILD_EXAMPLES)
    message("Building examples: YES")
    add_subdirectory("${CMAKE_CURRENT_LIST_DIR}/examples")
else()
    message("Building examples: NO")
endif()

#if(${PROJECT_NAME}_INSTALL)
#    include(InstallRequiredSystemLibraries)
#    set(CPACK_RESOURCE_FILE_LICENSE "${CMAKE_CURRENT_SOURCE_DIR}/License.txt")
#    set(CPACK_RESOURCE_FILE_README ${CMAKE_CURRENT_LIST_DIR}/README.md)
#    include(CPack)
#    set(INSTALL_MODULEDIR "${CMAKE_INSTALL_LIBDIR}/cmake")
#    set(INSTALL_CMAKEDIR "${INSTALL_MODULEDIR}/${PROJECT_NAME}")
#    configure_package_config_file(
#        "${CMAKE_CURRENT_LIST_DIR}/cmake/${PROJECT_NAME}Config.cmake.in"
#        "${CMAKE_CURRENT_BINARY_DIR}/cmake/${PROJECT_NAME}Config.cmake"
#        INSTALL_DESTINATION "${INSTALL_CMAKEDIR}"
#        PATH_VARS INSTALL_MODULEDIR
#    )
#    write_basic_package_version_file(
#        "${CMAKE_CURRENT_BINARY_DIR}/${PROJECT_NAME}ConfigVersion.cmake"
#        VERSION ${PROJECT_VERSION}
#        COMPATIBILITY
#        SameMajorVersion
#        ARCH_INDEPENDENT
#    )
#    # On install, copy the header files to the appropriate location.
#    install(
#        DIRECTORY "${CMAKE_CURRENT_SOURCE_DIR}/include/${PROJECT_NAME}/"
#        DESTINATION "${CMAKE_INSTALL_INCLUDEDIR}/${PROJECT_NAME}"
#        FILES_MATCHING PATTERN "*.hpp"
#    )
#    # Also copy the artefacts generated at build time into the include directory.
#    install(
#        FILES "${CMAKE_CURRENT_BINARY_DIR}/version.hpp"
#        DESTINATION "${CMAKE_INSTALL_INCLUDEDIR}/${PROJECT_NAME}"
#    )
#    install(TARGETS "${PROJECT_NAME}" "${PROJECT_NAME}_compile_requirements" EXPORT "${PROJECT_NAME}Export")
#    install(
#        FILES
#        "${CMAKE_CURRENT_BINARY_DIR}/cmake/${PROJECT_NAME}Config.cmake"
#        "${CMAKE_CURRENT_BINARY_DIR}/${PROJECT_NAME}ConfigVersion.cmake"
#        DESTINATION
#        "${INSTALL_CMAKEDIR}"
#    )
#    install(
#        EXPORT "${PROJECT_NAME}Export"
#        DESTINATION "${INSTALL_MODULEDIR}"
#        NAMESPACE "${PROJECT_NAME}::"
#        FILE "${PROJECT_NAME}Targets.cmake"
#    )
#    if(${PROJECT_NAME}_INSTALL_DOCS)
#        install(
#            DIRECTORY docs/
#            DESTINATION "${CMAKE_INSTALL_DOCDIR}"
#        )
#    endif()
#endif()<|MERGE_RESOLUTION|>--- conflicted
+++ resolved
@@ -42,23 +42,15 @@
 option(${PROJECT_NAME}_INSTALL "Add ${PROJECT_NAME} to the install list" ON)
 
 # Options to disable building the tests, examples, benchmarks, ...
-<<<<<<< HEAD
-option("${PROJECT_NAME}_BUILD_TESTS" ON)
-option("${PROJECT_NAME}_BUILD_BENCHMARKS" "Build bencharkm" ON)
-option("${PROJECT_NAME}_BUILD_EXAMPLES" "Build examples" OFF)
-=======
 option(${PROJECT_NAME}_BUILD_TESTS "Build unit tests" ON)
 option(${PROJECT_NAME}_BUILD_BENCHMARKS "Build benchmarks" ON)
 option(${PROJECT_NAME}_BUILD_EXAMPLES "Build examples" OFF)
->>>>>>> cde903bb
 
 # Other build options
 option("SIMULATE_FAILURES" "Simulate node failues (for example when running unit test)." OFF)
 option("USE_FTMPI" "Use a fault-tolerant MPI implementation" ON)
 option("WARNINGS_ARE_ERRORS" "Treat warnings as errors." OFF)
 
-<<<<<<< HEAD
-=======
 # Output config
 if(NOT SIMULATE_FAILURES AND NOT USE_FTMPI)
     message(FATAL_ERROR "You have to either use a fault-tolerant MPI implementation or simulated failures (or both).")
@@ -67,7 +59,6 @@
 message(" ## Using simulated failures: ${SIMULATE_FAILURES}")
 message(" ## Using a fault-tolerant MPI implementation: ${USE_FTMPI}")
 
->>>>>>> cde903bb
 # Extra options when building tests
 cmake_dependent_option("${PROJECT_NAME}_SYSTEM_GTEST" "Use googletest version installed on the system" OFF "${PROJECT_NAME}_BUILD_TESTS" OFF)
 
@@ -77,7 +68,6 @@
 set("NEEDS_CXXOPTS" ${PROJECT_NAME}_BUILD_BENCHMARKS)
 set("NEEDS_GOOGLEBENCHMARK" ${PROJECT_NAME}_BUILD_BENCHMARKS)
 set("NEEDS_BACKWARDCPP" OFF)
-<<<<<<< HEAD
 
 if(NEEDS_GOOGLETEST)
     message("Using googletest")
@@ -99,29 +89,6 @@
     set("${PROJECT_NAME}_CXXOPTS_DIR" "${CMAKE_CURRENT_LIST_DIR}/extern/cxxopts" CACHE PATH "Path to the cxxopts source directory")
 endif()
 
-=======
-
-if(NEEDS_GOOGLETEST)
-    message("Using googletest")
-    set("${PROJECT_NAME}_GTEST_DIR" "${CMAKE_CURRENT_LIST_DIR}/extern/googletest" CACHE PATH "Path to the googletest source directory")
-endif()
-
-if(NEEDS_GOOGLEBENCHMARK)
-    message("Using googlebenchmark")
-    set("${PROJECT_NAME}_GBENCHMARK_DIR" "${CMAKE_CURRENT_LIST_DIR}/extern/googlebenchmark" CACHE PATH "Path to the googlebenchmark source directory")
-endif()
-
-if(NEEDS_CPPITERTOOLS)
-    message("Using cppitertools")
-    set("${PROJECT_NAME}_CPPITERTOOLS_DIR" "${CMAKE_CURRENT_LIST_DIR}/extern/cppitertools" CACHE PATH "Path to the cppitertools source directory")
-endif()
-
-if(NEEDS_CXXOPTS)
-    message("Using cxxopts")
-    set("${PROJECT_NAME}_CXXOPTS_DIR" "${CMAKE_CURRENT_LIST_DIR}/extern/cxxopts" CACHE PATH "Path to the cxxopts source directory")
-endif()
-
->>>>>>> cde903bb
 if(NEEDS_BACKWARDCPP)
     message("Using backwardcpp")
     set("${PROJECT_NAME}_BACKWARDCPP_DIR" "${CMAKE_CURRENT_LIST_DIR}/extern/backward-cpp" CACHE PATH "Path to the backward-cpp source directory")
@@ -247,20 +214,14 @@
     endif()
 
     include(GoogleTest)
-<<<<<<< HEAD
-=======
     set_target_properties(gtest gmock PROPERTIES FOLDER googletest)
->>>>>>> cde903bb
 endif()
 
 # Load and include googlebenchmark
 if(NEEDS_GOOGLEBENCHMARK)
     set(BENCHMARK_ENABLE_TESTING OFF CACHE BOOL "Suppressing benchmark's tests" FORCE)
     add_subdirectory("${${PROJECT_NAME}_GBENCHMARK_DIR}" EXCLUDE_FROM_ALL)
-<<<<<<< HEAD
-=======
     set_target_properties(benchmark PROPERTIES FOLDER googlebenchmark)
->>>>>>> cde903bb
 endif()
 
 

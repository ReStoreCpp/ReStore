library(ggplot2)
library(dplyr)
library(readr)
library(gdata)
library(purrr)
library(stringr)

# Set the current working directory
setwd("~/projects/ReStore/experiments/id-compression")

# Load the simulations' results
data <- read_csv("results.csv",
    col_types = cols(
      code = col_character(),
<<<<<<< HEAD
      numberOfRanks = col_integer(),
=======
      numberOfNodes = col_integer(),
>>>>>>> f9732fc8
      benchmark = col_character(),
      bytesPerBlock = col_double(),
      replicationLevel = col_integer(),
      bytesPerRank = col_double(),
      iterations = col_integer(),
      real_time = col_double(),
      cpu_time = col_double(),
      time_unit = col_character()
  )) %>%
  mutate(
    numberOfRanks = numberOfNodes * 40,
    real_time = real_time * 10^6,
    cpu_time = cpu_time * 10^6,
    time_unit = "ns",
    bytesPerBlock = humanReadable(bytesPerBlock, standard = "IEC", digits = 0),
    bytesPerBlock = factor(
      bytesPerBlock,
      levels = c("  8 B  ", " 16 B  ", " 32 B  ", " 64 B  ", "128 B  ",
                 "256 B  ", "512 B  ", "  1 KiB", "  1 MiB")
  )) %>%
  group_by(numberOfRanks, benchmark, code, bytesPerBlock, replicationLevel, bytesPerRank) %>%
  summarize(
    real_time_mean = mean(real_time),
    real_time_sd = sd(real_time),
    .groups = "keep"
  ) %>%
  mutate(bytesPerRankHR = humanReadable(bytesPerRank, standard = "IEC", digits = 0))


facet_labeller = function(description, value) {
  return(paste(description, ": ", value, sep = ""))
}

facet_labeller_factory <- function(description) {
  return(partial(facet_labeller, description))
}

plot_grid <- function(data, benchmarkName, x, xlab, facet_x, facet_x_description,
                      facet_y, facet_y_description, color, color_label,
                      facet_wrap = "both") {
  x <- enquo(x)
  facet_x <- enquo(facet_x)
  facet_y <- enquo(facet_y)
  color <- enquo(color)
  
  # Create the labeller for the facets
  remove_first_char = function(string) {
    return(substr(string, 1, nchar(string))[2])
  }
  
  facet_labellers = c(
    facet_labeller_factory(facet_x_description),
    facet_labeller_factory(facet_y_description)
  )
  names(facet_labellers) <- c(remove_first_char(facet_x), remove_first_char(facet_y))
  
  data <- data %>%
    mutate(
      ymin = max(1, (real_time_mean - real_time_sd) / bytesPerRank),
      ymax = (real_time_mean + real_time_sd) / bytesPerRank
    )
  
  # Plot
  plot <- data %>%
    filter(benchmark == benchmarkName) %>%
    ggplot(
      aes(
        x = !!x,
        color = !!color,
        y = real_time_mean / bytesPerRank,
        ymin = ymin,
        ymax = ymax,
        group = !!color
    )) + 
    geom_point() +
    geom_path() +
    geom_errorbar(width = 0.25) +
    scale_x_discrete() +
    scale_y_log10() +
    scale_color_brewer(type = "qual", palette = "Dark2") +
    theme_bw() +
    theme(
      # Remove unneeded grid elements
      panel.grid.minor.x = element_blank(),
      panel.grid.major.x = element_blank(),
      panel.grid.minor.y = element_blank(),
      panel.grid.major.y = element_blank(),
    ) +
    xlab(xlab) +
    ylab("time per byte per rank [ns]") +
    labs(color = color_label)

  if (facet_wrap == "both") {
    plot <- plot +  
      facet_grid(
        rows = vars(!!facet_y),
        cols = vars(!!facet_x),
        labeller = do.call("labeller", facet_labellers)
      )
  } else if (facet_wrap == "single") {
    plot <- plot + 
      facet_wrap(
        vars(!!facet_x),
        labeller = do.call("labeller", facet_labellers)
      )
  }
  
  print(plot)
}

# Subset the data
tuning_evaluation_data <- filter(data,
  code %in%
    c("without-id-compression", "with-id-compression", "tuned-id-compression")
  && replicationLevel %in% c(2, 3, 4)
  && bytesPerBlock %in% c("  8 B  ", "  1 KiB", "  1 MiB")
)

eval_tuned_data <- filter(data,
  code == "tuned-id-compression"
)

scaling_evaluation_data <- filter(data,
  str_detect(code, "^var-pe-[[:digit:]]+$")
  && replicationLevel == 3
)

# Runtime depending on the number of bytes per rank
plot_grid(
<<<<<<< HEAD
  data = tuning_evaluation_data,
  benchmarkName = "submitBlocks",
  x = bytesPerRankHR,
  xlab = "bytes per rank",
  facet_x = replicationLevel,
  facet_x_description = "replication level",
  facet_y = bytesPerBlock,
  facet_y_description = "bytes per block",
  color = code,
  color_label = "code"
=======
  data = tuning_evaluation_data %>% filter(replicationLevel == 3),
  benchmarkName = "submitBlocks",
  x = bytesPerRankHR,
  xlab = "bytes per rank",
  facet_x = bytesPerBlock,
  facet_x_description = "bytes per block",
  facet_y = NA,
  facet_y_description = NA,
  color = code,
  color_label = "code",
  facet_wrap = "single"
>>>>>>> f9732fc8
)

# Runtime depending on the number of bytes per block
plot_grid(
  data = tuning_evaluation_data,
  benchmarkName = "submitBlocks",
  x = bytesPerBlock,
  xlab = "bytes per block",
  facet_x = replicationLevel,
  facet_x_description = "replication level",
  facet_y = bytesPerRankHR,
  facet_y_description = "bytes per rank",
  color = code,
  color_label = "code"
)

# Runtime depending on the replication level
plot_grid(
  data = tuning_evaluation_data,
  benchmarkName = "submitBlocks",
  x = as.factor(replicationLevel),
  xlab = "replication level",
  facet_x = bytesPerBlock,
  facet_x_description = "bytes per block",
  facet_y = bytesPerRankHR,
  facet_y_description = "bytes per rank",
  color = code,
  color_label = "code"
)

# More data for the tuned algorithm
plot_grid(
<<<<<<< HEAD
  data = eval_tuned_data,
=======
  data = scaling_evaluation_data %>%
    filter(
      bytesPerRankHR == "64 MiB",
      replicationLevel == 3
    ),
>>>>>>> f9732fc8
  benchmarkName = "submitBlocks",
  x = bytesPerBlock,
  xlab = "bytes per block",
  facet_x = bytesPerRankHR,
  facet_x_description = "bytes per rank",
  facet_y = NA,
  facet_y_description = NA,
<<<<<<< HEAD
  color = as.factor(replicationLevel),
  color_label = "replication level",
  facet_wrap = "single"
=======
  color = sprintf("%4d ranks", numberOfRanks),
  color_label = "",
  facet_wrap = "none"
>>>>>>> f9732fc8
)

# Scaling with the number of PEs
plot_grid(
<<<<<<< HEAD
  data = scaling_evaluation_data,
  benchmarkName = "submitBlocks",
  x = as.factor(numberOfRanks * 40),
  xlab = "number of ranks",
  facet_x = bytesPerBlock,
  facet_x_description = "bytes per block",
=======
  data = scaling_evaluation_data %>%
    filter(bytesPerBlock == " 64 B  "),
  benchmarkName = "submitBlocks",
  x = as.factor(numberOfRanks),
  xlab = "number of ranks",
  facet_x = NA,
  facet_x_description = NA,
>>>>>>> f9732fc8
  facet_y = NA,
  facet_y_description = NA,
  color = bytesPerRankHR,
  color_label = "bytes per rank",
<<<<<<< HEAD
  facet_wrap = "single"
=======
  facet_wrap = "none"
>>>>>>> f9732fc8
)


#### pushBlocks
# Runtime depending on the number of bytes per rank
plot_grid(
  data = tuning_evaluation_data %>%
    filter(
      code == "tuned-id-compression",
      replicationLevel == 3
    ),
  benchmarkName = "pushBlocks",
  x = bytesPerRankHR,
  xlab = "bytes per rank",
  facet_x = bytesPerBlock,
  facet_x_description = "bytes per block",
  facet_y = NA,
  facet_y_description = NA,
  color = as.factor(bytesPerBlock),
  color_label = "bytes per block",
  facet_wrap = "none"
)

# Runtime depending on the number of bytes per block
plot_grid(
  data = tuning_evaluation_data %>% filter(code == "tuned-id-compression"),
  benchmarkName = "pushBlocks",
  x = bytesPerBlock,
  xlab = "bytes per block",
  facet_x = bytesPerRankHR,
  facet_x_description = "bytes per rank",
  facet_y = NA,
  facet_y_description = NA,
  color = as.factor(replicationLevel),
  color_label = "replication level",
  facet_wrap = "single"
)

# Scaling with the number of PEs
# TODO Fix name of numberOfRanks
plot_grid(
  data = scaling_evaluation_data %>%
    filter(bytesPerBlock == "  1 KiB"),
  benchmarkName = "pushBlocks",
  x = as.factor(numberOfRanks * 40),
  xlab = "number of ranks",
  facet_x = bytesPerBlock,
  facet_x_description = "bytes per block",
  facet_y = NA,
  facet_y_description = NA,
  color = bytesPerRankHR,
  color_label = "bytes per rank",
  facet_wrap = "none"
)<|MERGE_RESOLUTION|>--- conflicted
+++ resolved
@@ -12,11 +12,7 @@
 data <- read_csv("results.csv",
     col_types = cols(
       code = col_character(),
-<<<<<<< HEAD
-      numberOfRanks = col_integer(),
-=======
       numberOfNodes = col_integer(),
->>>>>>> f9732fc8
       benchmark = col_character(),
       bytesPerBlock = col_double(),
       replicationLevel = col_integer(),
@@ -146,18 +142,6 @@
 
 # Runtime depending on the number of bytes per rank
 plot_grid(
-<<<<<<< HEAD
-  data = tuning_evaluation_data,
-  benchmarkName = "submitBlocks",
-  x = bytesPerRankHR,
-  xlab = "bytes per rank",
-  facet_x = replicationLevel,
-  facet_x_description = "replication level",
-  facet_y = bytesPerBlock,
-  facet_y_description = "bytes per block",
-  color = code,
-  color_label = "code"
-=======
   data = tuning_evaluation_data %>% filter(replicationLevel == 3),
   benchmarkName = "submitBlocks",
   x = bytesPerRankHR,
@@ -169,7 +153,6 @@
   color = code,
   color_label = "code",
   facet_wrap = "single"
->>>>>>> f9732fc8
 )
 
 # Runtime depending on the number of bytes per block
@@ -202,15 +185,11 @@
 
 # More data for the tuned algorithm
 plot_grid(
-<<<<<<< HEAD
-  data = eval_tuned_data,
-=======
   data = scaling_evaluation_data %>%
     filter(
       bytesPerRankHR == "64 MiB",
       replicationLevel == 3
     ),
->>>>>>> f9732fc8
   benchmarkName = "submitBlocks",
   x = bytesPerBlock,
   xlab = "bytes per block",
@@ -218,27 +197,13 @@
   facet_x_description = "bytes per rank",
   facet_y = NA,
   facet_y_description = NA,
-<<<<<<< HEAD
-  color = as.factor(replicationLevel),
-  color_label = "replication level",
-  facet_wrap = "single"
-=======
   color = sprintf("%4d ranks", numberOfRanks),
   color_label = "",
   facet_wrap = "none"
->>>>>>> f9732fc8
 )
 
 # Scaling with the number of PEs
 plot_grid(
-<<<<<<< HEAD
-  data = scaling_evaluation_data,
-  benchmarkName = "submitBlocks",
-  x = as.factor(numberOfRanks * 40),
-  xlab = "number of ranks",
-  facet_x = bytesPerBlock,
-  facet_x_description = "bytes per block",
-=======
   data = scaling_evaluation_data %>%
     filter(bytesPerBlock == " 64 B  "),
   benchmarkName = "submitBlocks",
@@ -246,16 +211,11 @@
   xlab = "number of ranks",
   facet_x = NA,
   facet_x_description = NA,
->>>>>>> f9732fc8
   facet_y = NA,
   facet_y_description = NA,
   color = bytesPerRankHR,
   color_label = "bytes per rank",
-<<<<<<< HEAD
-  facet_wrap = "single"
-=======
-  facet_wrap = "none"
->>>>>>> f9732fc8
+  facet_wrap = "none"
 )
 
 

--- conflicted
+++ resolved
@@ -1,20 +1,12 @@
-<<<<<<< HEAD
 #include <cstdlib>
-#include <mpi.h>
-#include <signal.h>
-
-constexpr int EXIT_SIMULATED_FAILURE = 42;
-
-int myRankId() {
-=======
-#include <gtest/gtest.h>
 #include <mpi.h>
 #include <signal.h>
 
 #include <mpi-ext.h>
 
+constexpr int EXIT_SIMULATED_FAILURE = 42;
+
 int myRankId(MPI_Comm _comm = MPI_COMM_WORLD) {
->>>>>>> 7e21df80
     int rankId;
     MPI_Comm_rank(_comm, &rankId);
     return rankId;
